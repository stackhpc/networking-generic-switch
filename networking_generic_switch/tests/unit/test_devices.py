--- conflicted
+++ resolved
@@ -219,7 +219,6 @@
         }
         self.assertEqual(expected, algos)
 
-<<<<<<< HEAD
     def test_float_params_cast(self):
         config = {
             "device_type": 'netmiko_ovs_linux',
@@ -240,12 +239,11 @@
 
         self.assertIsInstance(device.config["port"], int)
         self.assertEqual(device.config["port"], 2222)
-=======
+
     def test_driver_load_config_override(self):
         device_cfg = {"device_type": 'netmiko_ovs_linux',
                       "vlan_translation_supported": True}
         device = devices.device_manager(device_cfg)
         self.assertIsInstance(device, devices.GenericSwitchDevice)
         self.assertNotIn('vlan_translation_support', device.config)
-        self.assertTrue(device.ngs_config['vlan_translation_supported'])
->>>>>>> 3ce94915
+        self.assertTrue(device.ngs_config['vlan_translation_supported'])